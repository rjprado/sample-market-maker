from __future__ import absolute_import
from time import sleep
import sys
from datetime import datetime
from os.path import getmtime
import random
import requests
import atexit
import signal

from market_maker import bitmex
from market_maker.settings import settings
from math import ceil, floor, pow
from math import log as logn
from market_maker.utils import log, constants, errors, math

# Used for reloading the bot - saves modified times of key files
import os
watched_files_mtimes = [(f, getmtime(f)) for f in settings.WATCHED_FILES]


#
# Helpers
#
logger = log.setup_custom_logger('root')


class ExchangeInterface:
    def __init__(self, dry_run=False):
        self.dry_run = dry_run
        if len(sys.argv) > 1:
            self.symbol = sys.argv[1]
        else:
            self.symbol = settings.SYMBOL
        self.bitmex = bitmex.BitMEX(base_url=settings.BASE_URL, symbol=self.symbol,
                                    apiKey=settings.API_KEY, apiSecret=settings.API_SECRET,
                                    orderIDPrefix=settings.ORDERID_PREFIX, postOnly=settings.POST_ONLY,
                                    timeout=settings.TIMEOUT)

    def cancel_order(self, order):
        tickLog = self.get_instrument()['tickLog']
        logger.info("Canceling: %s %d @ %.*f" % (order['side'], order['orderQty'], tickLog, order['price']))
        while True:
            try:
                self.bitmex.cancel(order['orderID'])
                sleep(settings.API_REST_INTERVAL)
            except ValueError as e:
                logger.info(e)
                sleep(settings.API_ERROR_INTERVAL)
            else:
                break

    def cancel_all_orders(self):
        if self.dry_run:
            return

        logger.info("Resetting current position. Canceling all existing orders.")
        tickLog = self.get_instrument()['tickLog']

        # In certain cases, a WS update might not make it through before we call this.
        # For that reason, we grab via HTTP to ensure we grab them all.
        orders = self.bitmex.http_open_orders()

        for order in orders:
            logger.info("Canceling: %s %d @ %.*f" % (order['side'], order['orderQty'], tickLog, order['price']))

        if len(orders):
            self.bitmex.cancel([order['orderID'] for order in orders])

        sleep(settings.API_REST_INTERVAL)

    def get_portfolio(self):
        contracts = settings.CONTRACTS
        portfolio = {}
        for symbol in contracts:
            position = self.bitmex.position(symbol=symbol)
            instrument = self.bitmex.instrument(symbol=symbol)

            if instrument['isQuanto']:
                future_type = "Quanto"
            elif instrument['isInverse']:
                future_type = "Inverse"
            elif not instrument['isQuanto'] and not instrument['isInverse']:
                future_type = "Linear"
            else:
                raise NotImplementedError("Unknown future type; not quanto or inverse: %s" % instrument['symbol'])

            if instrument['underlyingToSettleMultiplier'] is None:
                multiplier = float(instrument['multiplier']) / float(instrument['quoteToSettleMultiplier'])
            else:
                multiplier = float(instrument['multiplier']) / float(instrument['underlyingToSettleMultiplier'])

            portfolio[symbol] = {
                "currentQty": float(position['currentQty']),
                "futureType": future_type,
                "multiplier": multiplier,
                "markPrice": float(instrument['markPrice']),
                "spot": float(instrument['indicativeSettlePrice'])
            }

        return portfolio

    def calc_delta(self):
        """Calculate currency delta for portfolio"""
        portfolio = self.get_portfolio()
        spot_delta = 0
        mark_delta = 0
        for symbol in portfolio:
            item = portfolio[symbol]
            if item['futureType'] == "Quanto":
                spot_delta += item['currentQty'] * item['multiplier'] * item['spot']
                mark_delta += item['currentQty'] * item['multiplier'] * item['markPrice']
            elif item['futureType'] == "Inverse":
                spot_delta += (item['multiplier'] / item['spot']) * item['currentQty']
                mark_delta += (item['multiplier'] / item['markPrice']) * item['currentQty']
            elif item['futureType'] == "Linear":
                spot_delta += item['multiplier'] * item['currentQty']
                mark_delta += item['multiplier'] * item['currentQty']
        basis_delta = mark_delta - spot_delta
        delta = {
            "spot": spot_delta,
            "mark_price": mark_delta,
            "basis": basis_delta
        }
        return delta

    def get_delta(self, symbol=None):
        if symbol is None:
            symbol = self.symbol
        return self.get_position(symbol)['currentQty']

    def get_instrument(self, symbol=None):
        if symbol is None:
            symbol = self.symbol
        return self.bitmex.instrument(symbol)

    def get_margin(self):
        if self.dry_run:
            return {'marginBalance': float(settings.DRY_BTC), 'availableFunds': float(settings.DRY_BTC)}
        return self.bitmex.funds()

    def get_orders(self):
        if self.dry_run:
            return []
        return self.bitmex.open_orders()

    def get_filled_orders(self):
        if self.dry_run:
            return []
        return self.bitmex.filled_orders()

    def get_highest_buy(self):
        buys = [o for o in self.get_orders() if o['side'] == 'Buy']
        if not len(buys):
            return {'price': -2**32}
        highest_buy = max(buys or [], key=lambda o: o['price'])
        return highest_buy if highest_buy else {'price': -2**32}

    def get_lowest_sell(self):
        sells = [o for o in self.get_orders() if o['side'] == 'Sell']
        if not len(sells):
            return {'price': 2**32}
        lowest_sell = min(sells or [], key=lambda o: o['price'])
        return lowest_sell if lowest_sell else {'price': 2**32}  # ought to be enough for anyone

    def get_position(self, symbol=None):
        if symbol is None:
            symbol = self.symbol
        return self.bitmex.position(symbol)
        
    def get_trade_bin_1m(self):
        return self.bitmex.trade_bin_1m()

    def get_trade_bin_5m(self):
        return self.bitmex.trade_bin_5m()
        
    def get_trade_bin_1h(self):
        return self.bitmex.trade_bin_1h()

    def get_ticker(self, symbol=None):
        if symbol is None:
            symbol = self.symbol
        return self.bitmex.ticker_data(symbol)

    def is_open(self):
        """Check that websockets are still open."""
        return not self.bitmex.ws.exited

    def check_market_open(self):
        instrument = self.get_instrument()
        if instrument["state"] != "Open" and instrument["state"] != "Closed":
            raise errors.MarketClosedError("The instrument %s is not open. State: %s" %
                                           (self.symbol, instrument["state"]))

    def check_if_orderbook_empty(self):
        """This function checks whether the order book is empty"""
        instrument = self.get_instrument()
        if instrument['midPrice'] is None:
            raise errors.MarketEmptyError("Orderbook is empty, cannot quote")

    def amend_bulk_orders(self, orders):
        if self.dry_run:
            return orders
        return self.bitmex.amend_bulk_orders(orders)

    def create_bulk_orders(self, orders):
        if self.dry_run:
            return orders
        return self.bitmex.create_bulk_orders(orders)

    def cancel_bulk_orders(self, orders):
        if self.dry_run:
            return orders
        return self.bitmex.cancel([order['orderID'] for order in orders])


class OrderManager:
    def __init__(self):
        self.exchange = ExchangeInterface(settings.DRY_RUN)
        # Once exchange is created, register exit handler that will always cancel orders
        # on any error.
        atexit.register(self.exit)
        signal.signal(signal.SIGTERM, self.exit)

        logger.info("Using symbol %s." % self.exchange.symbol)

        if settings.DRY_RUN:
            logger.info("Initializing dry run. Orders printed below represent what would be posted to BitMEX.")
        else:
            logger.info("Order Manager initializing, connecting to BitMEX. Live run: executing real trades.")

        self.start_time = datetime.now()
        self.instrument = self.exchange.get_instrument()
        self.starting_qty = self.exchange.get_delta()
        self.running_qty = self.starting_qty
        self.reset()

    def reset(self):
        #self.exchange.cancel_all_orders()
        self.print_status()

        # Create orders and converge.
        self.place_orders()

    def print_status(self):
        """Print the current MM status."""

        margin = self.exchange.get_margin()
        position = self.exchange.get_position()
        self.running_qty = self.exchange.get_delta()
        tickLog = self.exchange.get_instrument()['tickLog']
        self.start_XBt = margin["marginBalance"]
        
        logger.info("Current Wallet Balance: %s" % margin['walletBalance'])
        logger.info("Current Contract Position: %d" % self.running_qty)
        if settings.CHECK_POSITION_LIMITS:
            logger.info("Position limits: %d/%d" % (settings.MIN_POSITION, settings.MAX_POSITION))
        if position['currentQty'] != 0:
            logger.info("Avg Entry Price: %.*f" % (tickLog, float(position['avgEntryPrice'])))
            logger.info("Break Even Price: %.*f" % (tickLog, float(position['breakEvenPrice'])))
            logger.info("Liquidation Price: %.*f" % (tickLog, float(position['liquidationPrice'])))
        logger.info("Funding rate: %s" % (self.instrument['fundingRate']))
        logger.info("Predicted Funding rate: %s" % (self.instrument['indicativeFundingRate']))
        logger.info("Contracts Traded This Run: %d" % (self.running_qty - self.starting_qty))
        logger.info("Total Contract Delta: %.4f XBT" % self.exchange.calc_delta()['spot'])

    ###
    # Orders
    ###
    
    def calc_first_buy_price(self, avg_entry_price, trade_count):
        suma = 0

        for x in range(trade_count):
            suma += pow(1-settings.INTERVAL, x)

        return avg_entry_price*trade_count/suma

    def get_buy_price(self, first_trade_price, trade_number):
        return first_trade_price*pow(1-settings.INTERVAL, trade_number)    

    def calc_first_trade_price(self, avg_entry_price, trade_count):
        suma = 0

        for x in range(trade_count):
            suma += pow(1+settings.INTERVAL, x)

        return avg_entry_price*trade_count/suma

    def get_trade_price(self, first_trade_price, trade_number):
        return first_trade_price*pow(1+settings.INTERVAL, trade_number)

    def place_orders(self):
        """Create order items for use in convergence."""
        ticker = self.exchange.get_ticker()
        position = self.exchange.get_position()
        trade_bin_1m = self.exchange.get_trade_bin_1m();
        trade_bin_5m = self.exchange.get_trade_bin_5m();
        trade_bin_1h = self.exchange.get_trade_bin_1h();
        margin = self.exchange.get_margin()

        buy_orders = []
        sell_orders = []

        top_buy_price = ticker["buy"] + self.instrument['tickSize']
        top_sell_price = ticker["sell"] - self.instrument['tickSize']

        if top_buy_price >= ticker["sell"]:
            top_buy_price = ticker["buy"]
        
        if top_sell_price <= ticker["buy"]:
            top_sell_price = ticker["sell"]

        vwap = self.instrument['vwap']
         
        if len(trade_bin_1h) > 0:
            vwap1h = trade_bin_1h[-1]['vwap']
        else:
            vwap1h = vwap
            
        if len(trade_bin_5m) > 0:
            vwap5m = trade_bin_5m[-1]['vwap']
        else:
            vwap5m = vwap1h
            
        if len(trade_bin_1m) > 0:
            vwap1m = trade_bin_1m[-1]['vwap']
        else:
            vwap1m = vwap5m
#         if len(trade_bin_1h) > 0:
#             vwap = max(vwap, trade_bin_1h[-1]['vwap'])
        
        logger.info("VWAP 24h: %s" % (vwap))
        logger.info("VWAP 1h: %s" % (vwap1h))
        logger.info("VWAP 5m: %s" % (vwap5m))
        logger.info("VWAP 1m: %s" % (vwap1m))

        funds = XBt_to_XBT(margin['walletBalance'])

        max_buy_orders = ceil(logn(1+settings.COVERAGE_LONG)/logn(1+settings.INTERVAL))
        start_order_long = ceil(settings.MAX_LEVERAGE_LONG*funds/max_buy_orders*1e8)/1e8

        max_sell_orders = ceil(logn(1-settings.COVERAGE_SHORT)/logn(1-settings.INTERVAL))
        start_order_short = ceil(settings.MAX_LEVERAGE_SHORT*funds/max_sell_orders*1e8)/1e8

        logger.info("Start order short: %s:" % start_order_short)
        logger.info("Start order long: %s:" % start_order_long)

        im_taker = False

        if position['currentQty'] != 0:
            current_qty = abs(position['currentQty'])

            leverage = (current_qty/self.instrument['markPrice'])/funds

            logger.info("Current Leverage %s" % (leverage))                
            
            if position['currentQty'] < 0:
                break_even_price = position['avgEntryPrice']
                trade_count = max(1, round((current_qty/break_even_price)/start_order_short))
                
                logger.info("trade count %s" % trade_count)
                
                first_trade_price = self.calc_first_trade_price(break_even_price, trade_count)
                last_trade_price = self.get_trade_price(first_trade_price, trade_count-1)
                next_trade_price = self.get_trade_price(first_trade_price, trade_count)
                spread = abs(first_trade_price-last_trade_price)/first_trade_price
                profit = spread*settings.PROFIT
                
                logger.info("first trade price %s" % (first_trade_price))
                logger.info("last trade price %s" % (last_trade_price))
                logger.info("next trade price %s" % (next_trade_price))
                logger.info("spread %s" % spread)
                logger.info("profit %s" % profit)
                
                if funds > 0:
                    sell_quantity = 0
                    total_sell_quantity = current_qty
                    total_delta = current_qty/position['avgEntryPrice']
                    next_price = last_trade_price
                    order_count = 0
                    first_price = None

                    while order_count < settings.ORDER_PAIRS:
                        while True:
                            next_price *= 1+settings.INTERVAL
                            sell_quantity += max(1, round(start_order_short*next_price))

                            if next_price >= ticker['buy'] and sell_quantity/next_price >= total_delta*settings.RE_ENTRY_FACTOR:
                                break;

                        sell_price = max(top_sell_price, math.toNearestCeil(next_price, self.instrument['tickSize']))

                        new_leverage = ((total_sell_quantity+sell_quantity)/self.instrument['markPrice'])/funds  

                        if sell_quantity > 0 and new_leverage <= settings.MAX_LEVERAGE_SHORT and sell_price < position['liquidationPrice']:
                            if first_price is None:
                                first_price = sell_price
                            elif (sell_price-first_price)/first_price > settings.RANGE:
                                break
                            sell_orders.append({'price': sell_price, 'orderQty': sell_quantity, 'side': "Sell", 'execInst': 'ParticipateDoNotInitiate'})
                            total_sell_quantity += sell_quantity
                            total_delta += sell_quantity/sell_price
                            sell_quantity = 0
                            order_count += 1
                        else:
                            break

                break_even_price = min(break_even_price, position['breakEvenPrice']*(1-abs(self.instrument['makerFee'])))
                buy_price_as_taker = break_even_price*(1-profit-abs(self.instrument['takerFee']))
                buy_price_as_taker = math.toNearestFloor(buy_price_as_taker, self.instrument['tickSize'])

                if buy_price_as_taker >= ticker['sell']:
                    close_short_at = buy_price_as_taker
                    im_taker = True
                    buy_orders.append({'price': buy_price_as_taker, 'orderQty': current_qty, 'side': "Buy"})
                else:
                    buy_price = min(top_buy_price, math.toNearestFloor(break_even_price*(1-profit), self.instrument['tickSize']))
                    close_short_at = buy_price
                    im_taker = False
                    buy_orders.append({'price': buy_price, 'orderQty': current_qty, 'side': "Buy", 'execInst': 'ParticipateDoNotInitiate'})

            elif position['currentQty']>0:
                break_even_price = position['avgEntryPrice']
                trade_count = max(1, round((current_qty/break_even_price)/start_order_long))
                
                logger.info("trade count %s" % trade_count)
                
                first_trade_price = self.calc_first_buy_price(break_even_price, trade_count)
                last_trade_price = self.get_buy_price(first_trade_price, trade_count-1)
                next_trade_price = self.get_buy_price(first_trade_price, trade_count)
                
                spread = abs(first_trade_price-last_trade_price)/first_trade_price
                profit = spread*settings.PROFIT
                
                logger.info("first buy price %s" % (first_trade_price))
                logger.info("last buy price %s" % (last_trade_price))
                logger.info("next buy price %s" % (next_trade_price))
                logger.info("spread %s" % spread)
                logger.info("target profit %s" % profit)
                
                if funds > 0:
                    buy_quantity = 0
                    total_buy_quantity = current_qty
                    total_delta = current_qty/position['avgEntryPrice']
                    next_price = last_trade_price
                    order_count = 0
                    first_price = None

                    while order_count < settings.ORDER_PAIRS:
                        while True:
                            next_price *= 1-settings.INTERVAL
                            buy_quantity += max(1, round(start_order_long*next_price))

                            if next_price <= ticker['sell'] and buy_quantity/next_price >= total_delta*settings.RE_ENTRY_FACTOR:
                                break;

                        buy_price = min(top_buy_price, math.toNearestCeil(next_price, self.instrument['tickSize']))

                        new_leverage = ((total_buy_quantity+buy_quantity)/self.instrument['markPrice'])/funds

                        if buy_quantity > 0 and new_leverage <= settings.MAX_LEVERAGE_LONG and buy_price > position['liquidationPrice']:
                            if first_price is None:
                                first_price = buy_price
                            elif (first_price-buy_price)/first_price > settings.RANGE:
                                break
                            buy_orders.append({'price': buy_price, 'orderQty': buy_quantity, 'side': "Buy", 'execInst': 'ParticipateDoNotInitiate'})
                            total_buy_quantity += buy_quantity
                            total_delta += buy_quantity/buy_price
                            buy_quantity = 0
                            order_count += 1
                        else:
                            break
                
                break_even_price = max(break_even_price, position['breakEvenPrice']*(1+abs(self.instrument['makerFee'])))
                sell_price_as_taker = break_even_price*(1+profit+abs(self.instrument['takerFee']))
                sell_price_as_taker = math.toNearestCeil(sell_price_as_taker, self.instrument['tickSize'])

                if sell_price_as_taker <= ticker['buy']:
                    close_long_at = sell_price_as_taker
                    im_taker = True
                    sell_orders.append({'price': sell_price_as_taker, 'orderQty': current_qty, 'side': "Sell"})
                else:
                    sell_price = max(top_sell_price, math.toNearestCeil(break_even_price*(1+profit), self.instrument['tickSize']))
                    close_long_at = sell_price
                    im_taker = False
                    sell_orders.append({'price': sell_price, 'orderQty': current_qty, 'side': "Sell", 'execInst': 'ParticipateDoNotInitiate'})
        
        if funds > 0:
            
#             if False:
            #Should I go short?
            if position['currentQty'] >= 0 and start_order_short >= 0.0025 and self.instrument['fundingRate'] >= 0:# and self.instrument['indicativeFundingRate'] >= 0:
                if vwap is None:
                    next_price = top_sell_price
                else:
<<<<<<< HEAD
                    next_price = max(top_sell_price, vwap1m)
=======
                    next_price = top_sell_price
>>>>>>> b3a6711b

                if position['currentQty']>0:
                    next_price = max(next_price, close_long_at*(1+settings.INTERVAL))
                    logger.info("close long at %s " % close_long_at)

                total_sell_quantity = 0
                total_delta = 0
                sell_quantity = ceil(start_order_short*next_price)
    
                order_count = 0
                first_price = None
    
                while order_count < settings.ORDER_PAIRS:
                    if order_count > 0:
                        while True:
                            next_price *= 1+settings.INTERVAL
                            sell_quantity += max(1, round(start_order_short*next_price))
        
                            if next_price > ticker['buy'] and sell_quantity/next_price >= total_delta*settings.RE_ENTRY_FACTOR:
                                break;
    
                    sell_price = max(top_sell_price, math.toNearestCeil(next_price, self.instrument['tickSize']))
    
                    new_leverage = ((total_sell_quantity+sell_quantity)/self.instrument['markPrice'])/funds
    
                    if sell_quantity > 0 and new_leverage <= settings.MAX_LEVERAGE_SHORT:
                        if first_price is None:
                            first_price = sell_price
                        elif (sell_price-first_price)/first_price > settings.RANGE:
                            break
                        
                        sell_orders.append({'price': sell_price, 'orderQty': sell_quantity, 'side': "Sell", 'execInst': 'ParticipateDoNotInitiate'})
                        total_sell_quantity += sell_quantity
                        total_delta += sell_quantity/sell_price
                        sell_quantity = 0
                        order_count += 1
                    else:
                        break

#             if False:
#             # Should I go long?
            if position['currentQty'] <= 0 and start_order_long >= 0.0025 and self.instrument['fundingRate'] <= 0:# and self.instrument['indicativeFundingRate'] <= 0:
                if vwap is None:
                    next_price = top_buy_price
                else:
                    next_price = top_buy_price

                if position['currentQty'] < 0:
                    next_price = min(next_price, close_short_at*(1-settings.INTERVAL))
                    logger.info("close short at %s " % close_short_at)
    
                total_buy_quantity = 0
                total_delta = 0
                buy_quantity = ceil(start_order_long*next_price)
    
                order_count = 0
                first_price = None
    
                while order_count < settings.ORDER_PAIRS:
                    if order_count > 0:
                        while True:
                            next_price *= 1-settings.INTERVAL
                            buy_quantity += max(1, round(start_order_long*next_price))
        
                            if next_price < ticker['sell'] and buy_quantity/next_price >= total_delta*settings.RE_ENTRY_FACTOR:
                                break;
    
                    buy_price = min(top_buy_price, math.toNearestFloor(next_price, self.instrument['tickSize']))
    
                    new_leverage = ((total_buy_quantity+buy_quantity)/self.instrument['markPrice'])/funds
    
                    if buy_quantity > 0 and new_leverage <= settings.MAX_LEVERAGE_LONG:
                        if first_price is None:
                            first_price = buy_price
                        elif (first_price-buy_price)/first_price > settings.RANGE:
                            break
                            
                        buy_orders.append({'price': buy_price, 'orderQty': buy_quantity, 'side': "Buy", 'execInst': 'ParticipateDoNotInitiate'})
                        total_buy_quantity += buy_quantity
                        total_delta += buy_quantity/buy_price
                        buy_quantity = 0
                        order_count += 1
                    else:
                        break

        return self.converge_orders(buy_orders, sell_orders)


    def converge_orders(self, buy_orders, sell_orders):
        """Converge the orders we currently have in the book with what we want to be in the book.
           This involves amending any open orders and creating new ones if any have filled completely.
           We start from the closest orders outward."""

        tickLog = self.exchange.get_instrument()['tickLog']
        to_amend = []
        to_create = []
        to_cancel = []
        buys_matched = 0
        sells_matched = 0
        existing_orders = self.exchange.get_orders()

        for order in buy_orders:
            if 'execInst' not in order:
                to_create.append(order)

        for order in sell_orders:
            if 'execInst' not in order:
                to_create.append(order)

        buy_orders = [o for o in buy_orders if 'execInst' in o]
        sell_orders = [o for o in sell_orders if 'execInst' in o]

        #buy_orders.sort(key=lambda o : o['price'], reverse=True)
        #sell_orders.sort(key=lambda o : o['price'])

        # Check all existing orders and match them up with what we want to place.
        # If there's an open one, we might be able to amend it to fit what we want.
        for order in existing_orders:
            try:
                if order['side'] == 'Buy':
                    desired_order = buy_orders[buys_matched]
                    buys_matched += 1
                else:
                    desired_order = sell_orders[sells_matched]
                    sells_matched += 1

                # Found an existing order. Do we need to amend it?
                if desired_order['orderQty'] != order['leavesQty'] or (
                        # If price has changed, and the change is more than our RELIST_INTERVAL, amend.
                        desired_order['price'] != order['price'] and
                        abs((desired_order['price'] / order['price']) - 1) > settings.RELIST_INTERVAL):
                    to_amend.append({'orderID': order['orderID'], 'orderQty': order['cumQty'] + desired_order['orderQty'],
                                     'price': desired_order['price'], 'side': order['side']})
            except IndexError:
                # Will throw if there isn't a desired order to match. In that case, cancel it.
                to_cancel.append(order)

        while buys_matched < len(buy_orders):
            to_create.append(buy_orders[buys_matched])
            buys_matched += 1

        while sells_matched < len(sell_orders):
            to_create.append(sell_orders[sells_matched])
            sells_matched += 1

        if len(to_amend) > 0:
            for amended_order in reversed(to_amend):
                reference_order = [o for o in existing_orders if o['orderID'] == amended_order['orderID']][0]
                logger.info("Amending %4s: %d @ %.*f to %d @ %.*f (%+.*f)" % (
                    amended_order['side'],
                    reference_order['leavesQty'], tickLog, reference_order['price'],
                    (amended_order['orderQty'] - reference_order['cumQty']), tickLog, amended_order['price'],
                    tickLog, (amended_order['price'] - reference_order['price'])
                ))
            # This can fail if an order has closed in the time we were processing.
            # The API will send us `invalid ordStatus`, which means that the order's status (Filled/Canceled)
            # made it not amendable.
            # If that happens, we need to catch it and re-tick.
            try:
                self.exchange.amend_bulk_orders(to_amend)
            except requests.exceptions.HTTPError as e:
                errorObj = e.response.json()
                if errorObj['error']['message'] == 'Invalid ordStatus':
                    logger.warn("Amending failed. Waiting for order data to converge and retrying.")
                    sleep(0.5)
                    return self.place_orders()
                else:
                    logger.error("Unknown error on amend: %s. Exiting" % errorObj)
                    sys.exit(1)

        if len(to_create) > 0:
            logger.info("Creating %d orders:" % (len(to_create)))
            for order in reversed(to_create):
                logger.info("%4s %d @ %.*f" % (order['side'], order['orderQty'], tickLog, order['price']))
            self.exchange.create_bulk_orders(to_create)

        # Could happen if we exceed a delta limit
        if len(to_cancel) > 0:
            logger.info("Canceling %d orders:" % (len(to_cancel)))
            for order in reversed(to_cancel):
                logger.info("%4s %d @ %.*f" % (order['side'], order['leavesQty'], tickLog, order['price']))
            self.exchange.cancel_bulk_orders(to_cancel)

    ###
    # Position Limits
    ###

    def short_position_limit_exceeded(self):
        """Returns True if the short position limit is exceeded"""
        if not settings.CHECK_POSITION_LIMITS:
            return False
        position = self.exchange.get_delta()
        return position <= settings.MIN_POSITION

    def long_position_limit_exceeded(self):
        """Returns True if the long position limit is exceeded"""
        if not settings.CHECK_POSITION_LIMITS:
            return False
        position = self.exchange.get_delta()
        return position >= settings.MAX_POSITION

   

    ###
    # Running
    ###

    def check_file_change(self):
        """Restart if any files we're watching have changed."""
        for f, mtime in watched_files_mtimes:
            if getmtime(f) > mtime:
                self.restart()

    def check_connection(self):
        """Ensure the WS connections are still open."""
        return self.exchange.is_open()

    def exit(self):
        logger.info("Shutting down. All open orders will be cancelled.")
        try:
            #self.exchange.cancel_all_orders()
            self.exchange.bitmex.exit()
        except errors.AuthenticationError as e:
            logger.info("Was not authenticated; could not cancel orders.")
        except Exception as e:
            logger.info("Unable to cancel orders: %s" % e)

        sys.exit()

    def run_loop(self):
        while True:
            sys.stdout.write("-----\n")
            sys.stdout.flush()

            self.check_file_change()
            sleep(settings.LOOP_INTERVAL)

            # This will restart on very short downtime, but if it's longer,
            # the MM will crash entirely as it is unable to connect to the WS on boot.
            if not self.check_connection():
                logger.error("Realtime data connection unexpectedly closed, restarting.")
                self.restart()

            self.print_status()  # Print skew, delta, etc
            self.place_orders()  # Creates desired orders and converges to existing orders

    def restart(self):
        logger.info("Restarting the market maker...")
        os.execv(sys.executable, [sys.executable] + sys.argv)

#
# Helpers
#


def XBt_to_XBT(XBt):
    return float(XBt) / constants.XBt_TO_XBT


def cost(instrument, quantity, price):
    mult = instrument["multiplier"]
    P = mult * price if mult >= 0 else mult / price
    return abs(quantity * P)


def margin(instrument, quantity, price):
    return cost(instrument, quantity, price) * instrument["initMargin"]


def run():
    logger.info('BitMEX Market Maker Version: %s\n' % constants.VERSION)

    om = OrderManager()
    # Try/except just keeps ctrl-c from printing an ugly stacktrace
    try:
        om.run_loop()
    except (KeyboardInterrupt, SystemExit):
        sys.exit()<|MERGE_RESOLUTION|>--- conflicted
+++ resolved
@@ -487,18 +487,13 @@
                     sell_orders.append({'price': sell_price, 'orderQty': current_qty, 'side': "Sell", 'execInst': 'ParticipateDoNotInitiate'})
         
         if funds > 0:
-            
 #             if False:
             #Should I go short?
             if position['currentQty'] >= 0 and start_order_short >= 0.0025 and self.instrument['fundingRate'] >= 0:# and self.instrument['indicativeFundingRate'] >= 0:
                 if vwap is None:
                     next_price = top_sell_price
                 else:
-<<<<<<< HEAD
                     next_price = max(top_sell_price, vwap1m)
-=======
-                    next_price = top_sell_price
->>>>>>> b3a6711b
 
                 if position['currentQty']>0:
                     next_price = max(next_price, close_long_at*(1+settings.INTERVAL))
@@ -544,7 +539,7 @@
                 if vwap is None:
                     next_price = top_buy_price
                 else:
-                    next_price = top_buy_price
+                    next_price = min(top_buy_price, vwap1m)
 
                 if position['currentQty'] < 0:
                     next_price = min(next_price, close_short_at*(1-settings.INTERVAL))
