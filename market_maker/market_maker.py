--- conflicted
+++ resolved
@@ -538,13 +538,8 @@
         if funds > 0:
 #             if False:
             #Should I go short?
-<<<<<<< HEAD
             if position['currentQty'] >= 0 and start_order_short >= 0.0025 and self.instrument['fundingRate'] >= -0.0025:# and self.instrument['indicativeFundingRate'] >= 0:
                 if vwap is None:
-=======
-            if position['currentQty'] >= 0 and start_order_short >= 0.0025 and self.instrument['fundingRate'] >= -0.25:# and self.instrument['indicativeFundingRate'] >= 0:
-                if vwap1h is None:
->>>>>>> 8f8caec0
                     start_selling_at = top_sell_price
                 else:
                     start_selling_at = max(vwap1h, top_sell_price)
@@ -591,13 +586,8 @@
 
 #             if False:
 #             # Should I go long?
-<<<<<<< HEAD
             if position['currentQty'] <= 0 and start_order_long >= 0.0025 and self.instrument['fundingRate'] <= 0.0025:# and self.instrument['indicativeFundingRate'] <= 0:
                 if vwap is None:
-=======
-            if position['currentQty'] <= 0 and start_order_long >= 0.0025 and self.instrument['fundingRate'] <= 0.25:# and self.instrument['indicativeFundingRate'] <= 0:
-                if vwap1h is None:
->>>>>>> 8f8caec0
                     start_buying_at = top_buy_price
                 else:
                     start_buying_at = min(vwap1h, top_buy_price)
